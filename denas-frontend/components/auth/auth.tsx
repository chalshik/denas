'use client';

import React, { useState } from 'react';
import { auth } from '@/lib/firebase';
import { createUserWithEmailAndPassword, signInWithEmailAndPassword } from 'firebase/auth';
<<<<<<< HEAD
import { api } from '@/lib/api';
=======
import ApiClient from '@/lib/api';
>>>>>>> f794dd89
import { useAuth } from '@/contexts/AuthContext';
import { Card, CardBody, CardHeader, Input, Button, Spinner, Link } from '@heroui/react';

interface PhoneAuthProps {
  onSuccess?: () => void;
  onError?: (error: string) => void;
}

export const PhoneAuth: React.FC<PhoneAuthProps> = ({ onSuccess, onError }) => {
  const [phoneNumber, setPhoneNumber] = useState('');
  const [password, setPassword] = useState('');
  const [loading, setLoading] = useState(false);
  const [isSignUp, setIsSignUp] = useState(false);
  const { refreshUser, initializeSession } = useAuth();

  const validateForm = () => {
    if (!phoneNumber.trim()) {
      onError?.('Please enter a phone number');
      return false;
    }
    if (!password.trim()) {
      onError?.('Please enter a password');
      return false;
    }
    if (password.length < 6) {
      onError?.('Password must be at least 6 characters');
      return false;
    }
    return true;
  };

  const phoneToEmail = (phone: string): string => {
    const cleanPhone = phone.replace(/\D/g, '');
    return `${cleanPhone}@phone.auth`;
  };

  const handleSubmit = async (e: React.FormEvent) => {
    e.preventDefault();
    
    if (!validateForm()) return;

    setLoading(true);
    try {
      const email = phoneToEmail(phoneNumber);
      
      if (isSignUp) {
        // Sign up new user
        const userCredential = await createUserWithEmailAndPassword(auth, email, password);
        
        // Register user in backend
        await api.registerUser(phoneNumber);
        
        // Initialize session with cookies
        await initializeSession(userCredential.user);
        
        console.log('User registered and session initialized successfully');
        onSuccess?.();
      } else {
        // Sign in existing user
        const userCredential = await signInWithEmailAndPassword(auth, email, password);
        
        // Initialize session with cookies
        await initializeSession(userCredential.user);
        
        console.log('User signed in and session initialized successfully');
        onSuccess?.();
      }
    } catch (error: any) {
      console.error('Authentication error:', error);
      
      if (error.code === 'auth/user-not-found') {
        onError?.('User not found. Please sign up first.');
      } else if (error.code === 'auth/wrong-password') {
        onError?.('Invalid password.');
      } else if (error.code === 'auth/email-already-in-use') {
        onError?.('Phone number is already registered. Please sign in instead.');
      } else if (error.code === 'auth/weak-password') {
        onError?.('Password is too weak.');
      } else if (error.message?.includes('Failed to set authentication cookies')) {
        onError?.('Authentication successful but session setup failed. Please try again.');
      } else {
        onError?.(error.message || 'Authentication failed');
      }
    } finally {
      setLoading(false);
    }
  };

  return (
    <Card className="max-w-md mx-auto shadow-lg">
      <CardHeader className="pb-0 pt-6 px-6">
        <h2 className="text-xl font-bold text-center w-full text-gray-800">
          {isSignUp ? 'Sign Up' : 'Sign In'}
        </h2>
        <p className="text-sm text-gray-600 text-center w-full mt-2">
          {isSignUp 
            ? 'Create a new account to get started' 
            : 'Welcome back! Please sign in to your account'
          }
        </p>
      </CardHeader>
      
      <CardBody className="px-6 pb-6">
        <form onSubmit={handleSubmit} className="space-y-6">
          <Input
            type="tel"
            label="Phone Number"
            placeholder="Enter your phone number"
            value={phoneNumber}
            onValueChange={setPhoneNumber}
            isRequired
            variant="bordered"
            color="primary"
            classNames={{
              label: "text-gray-700 font-medium",
              input: "text-gray-900",
              inputWrapper: "border-gray-300 hover:border-blue-500 focus-within:border-blue-500"
            }}
          />
          
          <Input
            type="password"
            label="Password"
            placeholder="Enter your password"
            value={password}
            onValueChange={setPassword}
            isRequired
            minLength={6}
            variant="bordered"
            color="primary"
            classNames={{
              label: "text-gray-700 font-medium",
              input: "text-gray-900",
              inputWrapper: "border-gray-300 hover:border-blue-500 focus-within:border-blue-500"
            }}
          />
          
          <Button
            type="submit"
            color="primary"
            isLoading={loading}
            className="w-full bg-blue-600 hover:bg-blue-700 text-white font-medium py-3"
            spinner={<Spinner color="white" size="sm" />}
          >
            {isSignUp ? 'Create Account' : 'Sign In'}
          </Button>
        </form>
        
        <div className="mt-6 text-center">
          <Link
            href="#"
            onPress={() => setIsSignUp(!isSignUp)}
            className="text-blue-600 hover:text-blue-800 font-medium"
          >
            {isSignUp ? 'Already have an account? Sign In' : 'Don\'t have an account? Sign Up'}
          </Link>
        </div>
        
        <div className="mt-4 text-center">
          <p className="text-xs text-gray-500">
            Your session will be automatically maintained across browser refreshes
          </p>
        </div>
      </CardBody>
    </Card>
  );
};

export default PhoneAuth;<|MERGE_RESOLUTION|>--- conflicted
+++ resolved
@@ -3,11 +3,7 @@
 import React, { useState } from 'react';
 import { auth } from '@/lib/firebase';
 import { createUserWithEmailAndPassword, signInWithEmailAndPassword } from 'firebase/auth';
-<<<<<<< HEAD
 import { api } from '@/lib/api';
-=======
-import ApiClient from '@/lib/api';
->>>>>>> f794dd89
 import { useAuth } from '@/contexts/AuthContext';
 import { Card, CardBody, CardHeader, Input, Button, Spinner, Link } from '@heroui/react';
 
@@ -21,6 +17,7 @@
   const [password, setPassword] = useState('');
   const [loading, setLoading] = useState(false);
   const [isSignUp, setIsSignUp] = useState(false);
+  const { refreshUser, initializeSession } = useAuth();
   const { refreshUser, initializeSession } = useAuth();
 
   const validateForm = () => {
@@ -56,6 +53,7 @@
       if (isSignUp) {
         // Sign up new user
         const userCredential = await createUserWithEmailAndPassword(auth, email, password);
+        const userCredential = await createUserWithEmailAndPassword(auth, email, password);
         
         // Register user in backend
         await api.registerUser(phoneNumber);
@@ -71,7 +69,12 @@
         
         // Initialize session with cookies
         await initializeSession(userCredential.user);
+        const userCredential = await signInWithEmailAndPassword(auth, email, password);
         
+        // Initialize session with cookies
+        await initializeSession(userCredential.user);
+        
+        console.log('User signed in and session initialized successfully');
         console.log('User signed in and session initialized successfully');
         onSuccess?.();
       }
@@ -88,6 +91,8 @@
         onError?.('Password is too weak.');
       } else if (error.message?.includes('Failed to set authentication cookies')) {
         onError?.('Authentication successful but session setup failed. Please try again.');
+      } else if (error.message?.includes('Failed to set authentication cookies')) {
+        onError?.('Authentication successful but session setup failed. Please try again.');
       } else {
         onError?.(error.message || 'Authentication failed');
       }
@@ -102,6 +107,12 @@
         <h2 className="text-xl font-bold text-center w-full text-gray-800">
           {isSignUp ? 'Sign Up' : 'Sign In'}
         </h2>
+        <p className="text-sm text-gray-600 text-center w-full mt-2">
+          {isSignUp 
+            ? 'Create a new account to get started' 
+            : 'Welcome back! Please sign in to your account'
+          }
+        </p>
         <p className="text-sm text-gray-600 text-center w-full mt-2">
           {isSignUp 
             ? 'Create a new account to get started' 
@@ -153,6 +164,7 @@
             spinner={<Spinner color="white" size="sm" />}
           >
             {isSignUp ? 'Create Account' : 'Sign In'}
+            {isSignUp ? 'Create Account' : 'Sign In'}
           </Button>
         </form>
         
@@ -171,6 +183,12 @@
             Your session will be automatically maintained across browser refreshes
           </p>
         </div>
+        
+        <div className="mt-4 text-center">
+          <p className="text-xs text-gray-500">
+            Your session will be automatically maintained across browser refreshes
+          </p>
+        </div>
       </CardBody>
     </Card>
   );
