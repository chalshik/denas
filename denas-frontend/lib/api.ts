--- conflicted
+++ resolved
@@ -1,3 +1,20 @@
+import { auth } from './firebase';
+
+const API_BASE_URL = process.env.NEXT_PUBLIC_API_URL || 'http://localhost:8000/api/v1';
+
+// API Response Types
+interface TokenResponse {
+  success: boolean;
+  message: string;
+  expires_in?: number;
+}
+
+interface SessionResponse {
+  success: boolean;
+  user?: any;
+  authenticated: boolean;
+  message?: string;
+}
 // Backend API base URL
 const API_BASE = process.env.NEXT_PUBLIC_API_URL || 'http://localhost:8000/api/v1';
 
@@ -18,7 +35,6 @@
   }
 };
 
-<<<<<<< HEAD
 // Universal API client
 class ApiClient {
   private baseUrl: string;
@@ -42,45 +58,6 @@
 
   private async request<T>(
     endpoint: string, 
-=======
-// API Response Types
-interface TokenResponse {
-  success: boolean;
-  message: string;
-  expires_in?: number;
-}
-
-interface SessionResponse {
-  success: boolean;
-  user?: any;
-  authenticated: boolean;
-  message?: string;
-}
-
-export class ApiClient {
-  private static async getAuthHeaders(): Promise<HeadersInit> {
-    try {
-      const user = auth.currentUser;
-      if (!user) {
-        return {};
-      }
-      
-      const token = await user.getIdToken();
-      return {
-        'Authorization': `Bearer ${token}`,
-        'Content-Type': 'application/json',
-      };
-    } catch (error) {
-      console.error('Error getting auth headers:', error);
-      return {
-        'Content-Type': 'application/json',
-      };
-    }
-  }
-
-  private static async makeRequest<T>(
-    endpoint: string,
->>>>>>> f794dd89
     options: RequestInit = {}
   ): Promise<T> {
     const url = `${this.baseUrl}${endpoint}`;
@@ -123,199 +100,6 @@
     return response.json();
   }
 
-  // POST request
-  async post<T>(endpoint: string, data?: any): Promise<T> {
-    return this.request<T>(endpoint, {
-      method: 'POST',
-      body: data ? JSON.stringify(data) : undefined,
-    });
-  }
-
-  // PUT request
-  async put<T>(endpoint: string, data?: any): Promise<T> {
-    return this.request<T>(endpoint, {
-      method: 'PUT',
-      body: data ? JSON.stringify(data) : undefined,
-    });
-  }
-
-  // PATCH request
-  async patch<T>(endpoint: string, data?: any): Promise<T> {
-    return this.request<T>(endpoint, {
-      method: 'PATCH',
-      body: data ? JSON.stringify(data) : undefined,
-    });
-  }
-
-  // DELETE request
-  async delete<T>(endpoint: string): Promise<T> {
-    return this.request<T>(endpoint, {
-      method: 'DELETE',
-    });
-  }
-
-  // Authentication methods
-  async registerUser(phone: string): Promise<any> {
-    return this.post('/auth/register', { phone });
-  }
-
-  async getCurrentUser(): Promise<any> {
-    return this.get('/auth/me');
-  }
-
-  async getCurrentUserFromCookie(): Promise<any> {
-    try {
-      return await this.get('/auth/me-from-cookie');
-    } catch {
-      return null;
-    }
-  }
-
-  async setAuthCookies(idToken: string, refreshToken: string): Promise<any> {
-    return this.post('/auth/set-cookies', { idToken, refreshToken });
-  }
-
-  async logout(): Promise<any> {
-    return this.post('/auth/logout');
-  }
-
-  async checkSession(): Promise<{ authenticated: boolean; user?: any }> {
-    try {
-      return await this.get('/auth/session');
-    } catch {
-      return { authenticated: false };
-    }
-  }
-
-  async refreshAuthToken(): Promise<any> {
-    return this.post('/auth/refresh');
-  }
-
-  // Upload methods
-  async uploadFile(file: File, folder: string = 'uploads'): Promise<{success: boolean, file_url: string}> {
-    const formData = new FormData();
-    formData.append('file', file);
-    formData.append('folder', folder);
-
-    const token = await getAuthToken();
-    const response = await fetch(`${API_BASE}/uploads/single`, {
-      method: 'POST',
-      headers: {
-        'Authorization': token ? `Bearer ${token}` : '',
-      },
-      body: formData,
-    });
-    
-    if (!response.ok) {
-      throw new Error(`Failed to upload file: ${response.statusText}`);
-    }
-    
-    return response.json();
-  }
-
-  async uploadMultipleFiles(files: File[], folder: string = 'uploads'): Promise<{success: boolean, files: Array<{file_url: string}>}> {
-    const formData = new FormData();
-    files.forEach(file => formData.append('files', file));
-    formData.append('folder', folder);
-
-    const token = await getAuthToken();
-    const response = await fetch(`${API_BASE}/uploads/multiple`, {
-      method: 'POST',
-      headers: {
-        'Authorization': token ? `Bearer ${token}` : '',
-      },
-      body: formData,
-    });
-    
-    if (!response.ok) {
-      throw new Error(`Failed to upload files: ${response.statusText}`);
-    }
-    
-    return response.json();
-  }
-
-  async uploadProductImages(files: File[]): Promise<{success: boolean, image_urls: string[]}> {
-    const formData = new FormData();
-    files.forEach(file => formData.append('files', file));
-
-    const token = await getAuthToken();
-    const response = await fetch(`${API_BASE}/uploads/product-images`, {
-      method: 'POST',
-      headers: {
-        'Authorization': token ? `Bearer ${token}` : '',
-      },
-      body: formData,
-    });
-    
-    if (!response.ok) {
-      throw new Error(`Failed to upload product images: ${response.statusText}`);
-    }
-    
-    return response.json();
-  }
-}
-
-// Create and export API instance
-export const api = new ApiClient();
-
-// Export the class as default for backward compatibility
-export default ApiClient;
-
-// Legacy BaseService for backward compatibility
-export class BaseService {
-  protected baseUrl: string;
-
-  constructor(resourcePath: string) {
-    this.baseUrl = `${API_BASE}${resourcePath}`;
-  }
-
-  protected async getHeaders(): Promise<HeadersInit> {
-    const token = await getAuthToken();
-    const headers: HeadersInit = {
-      'Content-Type': 'application/json',
-    };
-    
-    if (token) {
-      headers['Authorization'] = `Bearer ${token}`;
-    }
-    
-    return headers;
-  }
-
-  async list<T>(params?: { skip?: number; limit?: number; search?: string }): Promise<T[]> {
-    const url = new URL(this.baseUrl);
-    
-    if (params?.skip) url.searchParams.append('skip', params.skip.toString());
-    if (params?.limit) url.searchParams.append('limit', params.limit.toString());
-    if (params?.search) url.searchParams.append('search', params.search);
-    
-    const response = await fetch(url.toString(), {
-      headers: await this.getHeaders(),
-    });
-    
-    if (!response.ok) {
-      throw new Error(`Failed to fetch list: ${response.statusText}`);
-    }
-    
-    return response.json();
-  }
-
-  async getById<T>(id: number | string): Promise<T> {
-    const response = await fetch(`${this.baseUrl}/${id}`, {
-      headers: await this.getHeaders(),
-    });
-    
-    if (!response.ok) {
-      throw new Error(`Failed to fetch item: ${response.statusText}`);
-    }
-    
-    return response.json();
-  }
-
-<<<<<<< HEAD
-  async create<T>(data: any): Promise<T> {
-    const response = await fetch(this.baseUrl, {
-=======
   // Cookie-based request method
   private static async makeCookieRequest<T>(
     endpoint: string,
@@ -340,66 +124,41 @@
     return response.json();
   }
 
-  // Auth endpoints
-  static async registerUser(phone: string) {
-    return this.makeRequest('/auth/register', {
->>>>>>> f794dd89
-      method: 'POST',
-      headers: await this.getHeaders(),
-      body: JSON.stringify(data),
-    });
-    
-    if (!response.ok) {
-      throw new Error(`Failed to create item: ${response.statusText}`);
-    }
-    
-    return response.json();
-  }
-
-  async update<T>(id: number | string, data: any): Promise<T> {
-    const response = await fetch(`${this.baseUrl}/${id}`, {
+  // POST request
+  async post<T>(endpoint: string, data?: any): Promise<T> {
+    return this.request<T>(endpoint, {
+      method: 'POST',
+      body: data ? JSON.stringify(data) : undefined,
+    });
+  }
+
+  // PUT request
+  async put<T>(endpoint: string, data?: any): Promise<T> {
+    return this.request<T>(endpoint, {
       method: 'PUT',
-      headers: await this.getHeaders(),
-      body: JSON.stringify(data),
-    });
-    
-    if (!response.ok) {
-      throw new Error(`Failed to update item: ${response.statusText}`);
-    }
-    
-    return response.json();
-  }
-
-  async delete(id: number | string): Promise<void> {
-    const response = await fetch(`${this.baseUrl}/${id}`, {
+      body: data ? JSON.stringify(data) : undefined,
+    });
+  }
+
+  // PATCH request
+  async patch<T>(endpoint: string, data?: any): Promise<T> {
+    return this.request<T>(endpoint, {
+      method: 'PATCH',
+      body: data ? JSON.stringify(data) : undefined,
+    });
+  }
+
+  // DELETE request
+  async delete<T>(endpoint: string): Promise<T> {
+    return this.request<T>(endpoint, {
       method: 'DELETE',
-      headers: await this.getHeaders(),
-    });
-    
-    if (!response.ok) {
-      throw new Error(`Failed to delete item: ${response.statusText}`);
-    }
-  }
-
-<<<<<<< HEAD
-  async uploadFile(file: File, folder: string = 'uploads'): Promise<{success: boolean, file_url: string}> {
-    const formData = new FormData();
-    formData.append('file', file);
-    formData.append('folder', folder);
-
-    const token = await getAuthToken();
-    const response = await fetch(`${API_BASE}/uploads/single`, {
-      method: 'POST',
-      headers: {
-        'Authorization': token ? `Bearer ${token}` : '',
-      },
-      body: formData,
-    });
-    
-    if (!response.ok) {
-      throw new Error(`Failed to upload file: ${response.statusText}`);
-    }
-=======
+    });
+  }
+
+  static async getOrCreateUser() {
+    return this.makeRequest('/auth/me/or-create');
+  }
+
   // Cookie-based authentication methods
   static async setAuthCookies(idToken: string, refreshToken: string): Promise<TokenResponse> {
     return this.makeCookieRequest<TokenResponse>('/auth/set-cookie', {
@@ -444,12 +203,10 @@
   static getCurrentUserPhone(): string | null {
     const user = auth.currentUser;
     if (!user || !user.email) return null;
->>>>>>> f794dd89
-    
-    return response.json();
-  }
-<<<<<<< HEAD
-=======
+    
+    // Convert email back to phone number
+    return user.email.replace('@phone.auth', '');
+  }
 
   // Utility method to handle token refresh automatically
   static async makeRequestWithAutoRefresh<T>(
@@ -474,7 +231,66 @@
     }
   }
 }
->>>>>>> f794dd89
+
+export default ApiClient; 
+  // Authentication methods
+  async registerUser(phone: string): Promise<any> {
+    return this.post('/auth/register', { phone });
+  }
+
+  async getCurrentUser(): Promise<any> {
+    return this.get('/auth/me');
+  }
+
+  async getCurrentUserFromCookie(): Promise<any> {
+    try {
+      return await this.get('/auth/me-from-cookie');
+    } catch {
+      return null;
+    }
+  }
+
+  async setAuthCookies(idToken: string, refreshToken: string): Promise<any> {
+    return this.post('/auth/set-cookies', { idToken, refreshToken });
+  }
+
+  async logout(): Promise<any> {
+    return this.post('/auth/logout');
+  }
+
+  async checkSession(): Promise<{ authenticated: boolean; user?: any }> {
+    try {
+      return await this.get('/auth/session');
+    } catch {
+      return { authenticated: false };
+    }
+  }
+
+  async refreshAuthToken(): Promise<any> {
+    return this.post('/auth/refresh');
+  }
+
+  // Upload methods
+  async uploadFile(file: File, folder: string = 'uploads'): Promise<{success: boolean, file_url: string}> {
+    const formData = new FormData();
+    formData.append('file', file);
+    formData.append('folder', folder);
+
+    const token = await getAuthToken();
+    const response = await fetch(`${API_BASE}/uploads/single`, {
+      method: 'POST',
+      headers: {
+        'Authorization': token ? `Bearer ${token}` : '',
+      },
+      body: formData,
+    });
+    
+    if (!response.ok) {
+      throw new Error(`Failed to upload file: ${response.statusText}`);
+    }
+    
+    return response.json();
+  }
 
   async uploadMultipleFiles(files: File[], folder: string = 'uploads'): Promise<{success: boolean, files: Array<{file_url: string}>}> {
     const formData = new FormData();
@@ -496,4 +312,163 @@
     
     return response.json();
   }
+
+  async uploadProductImages(files: File[]): Promise<{success: boolean, image_urls: string[]}> {
+    const formData = new FormData();
+    files.forEach(file => formData.append('files', file));
+
+    const token = await getAuthToken();
+    const response = await fetch(`${API_BASE}/uploads/product-images`, {
+      method: 'POST',
+      headers: {
+        'Authorization': token ? `Bearer ${token}` : '',
+      },
+      body: formData,
+    });
+    
+    if (!response.ok) {
+      throw new Error(`Failed to upload product images: ${response.statusText}`);
+    }
+    
+    return response.json();
+  }
+}
+
+// Create and export API instance
+export const api = new ApiClient();
+
+// Export the class as default for backward compatibility
+export default ApiClient;
+
+// Legacy BaseService for backward compatibility
+export class BaseService {
+  protected baseUrl: string;
+
+  constructor(resourcePath: string) {
+    this.baseUrl = `${API_BASE}${resourcePath}`;
+  }
+
+  protected async getHeaders(): Promise<HeadersInit> {
+    const token = await getAuthToken();
+    const headers: HeadersInit = {
+      'Content-Type': 'application/json',
+    };
+    
+    if (token) {
+      headers['Authorization'] = `Bearer ${token}`;
+    }
+    
+    return headers;
+  }
+
+  async list<T>(params?: { skip?: number; limit?: number; search?: string }): Promise<T[]> {
+    const url = new URL(this.baseUrl);
+    
+    if (params?.skip) url.searchParams.append('skip', params.skip.toString());
+    if (params?.limit) url.searchParams.append('limit', params.limit.toString());
+    if (params?.search) url.searchParams.append('search', params.search);
+    
+    const response = await fetch(url.toString(), {
+      headers: await this.getHeaders(),
+    });
+    
+    if (!response.ok) {
+      throw new Error(`Failed to fetch list: ${response.statusText}`);
+    }
+    
+    return response.json();
+  }
+
+  async getById<T>(id: number | string): Promise<T> {
+    const response = await fetch(`${this.baseUrl}/${id}`, {
+      headers: await this.getHeaders(),
+    });
+    
+    if (!response.ok) {
+      throw new Error(`Failed to fetch item: ${response.statusText}`);
+    }
+    
+    return response.json();
+  }
+
+  async create<T>(data: any): Promise<T> {
+    const response = await fetch(this.baseUrl, {
+      method: 'POST',
+      headers: await this.getHeaders(),
+      body: JSON.stringify(data),
+    });
+    
+    if (!response.ok) {
+      throw new Error(`Failed to create item: ${response.statusText}`);
+    }
+    
+    return response.json();
+  }
+
+  async update<T>(id: number | string, data: any): Promise<T> {
+    const response = await fetch(`${this.baseUrl}/${id}`, {
+      method: 'PUT',
+      headers: await this.getHeaders(),
+      body: JSON.stringify(data),
+    });
+    
+    if (!response.ok) {
+      throw new Error(`Failed to update item: ${response.statusText}`);
+    }
+    
+    return response.json();
+  }
+
+  async delete(id: number | string): Promise<void> {
+    const response = await fetch(`${this.baseUrl}/${id}`, {
+      method: 'DELETE',
+      headers: await this.getHeaders(),
+    });
+    
+    if (!response.ok) {
+      throw new Error(`Failed to delete item: ${response.statusText}`);
+    }
+  }
+
+  async uploadFile(file: File, folder: string = 'uploads'): Promise<{success: boolean, file_url: string}> {
+    const formData = new FormData();
+    formData.append('file', file);
+    formData.append('folder', folder);
+
+    const token = await getAuthToken();
+    const response = await fetch(`${API_BASE}/uploads/single`, {
+      method: 'POST',
+      headers: {
+        'Authorization': token ? `Bearer ${token}` : '',
+      },
+      body: formData,
+    });
+    
+    if (!response.ok) {
+      throw new Error(`Failed to upload file: ${response.statusText}`);
+    }
+    
+    return response.json();
+  }
+
+  async uploadMultipleFiles(files: File[], folder: string = 'uploads'): Promise<{success: boolean, files: Array<{file_url: string}>}> {
+    const formData = new FormData();
+    files.forEach(file => formData.append('files', file));
+    formData.append('folder', folder);
+
+    const token = await getAuthToken();
+    const response = await fetch(`${API_BASE}/uploads/multiple`, {
+      method: 'POST',
+      headers: {
+        'Authorization': token ? `Bearer ${token}` : '',
+      },
+      body: formData,
+    });
+    
+    if (!response.ok) {
+      throw new Error(`Failed to upload files: ${response.statusText}`);
+    }
+    
+    return response.json();
+  }
 }